--- conflicted
+++ resolved
@@ -22,13 +22,8 @@
     headers.join(','),
     ...trades.map(trade => [
       trade.id,
-<<<<<<< HEAD
-      new Date(trade.timestamp).toLocaleDateString(),
-      new Date(trade.timestamp).toLocaleTimeString(),
-=======
       new Date(trade.timestamp).toLocaleDateString() || "--",
       new Date(trade.timestamp).toLocaleTimeString() || "--",
->>>>>>> 5b92dc4f
       `"${trade.marketTitle}"`,
       trade.marketCategory,
       trade.side,
@@ -61,8 +56,4 @@
   link.click();
   document.body.removeChild(link);
   URL.revokeObjectURL(url); 
-<<<<<<< HEAD
-}; 
-=======
-};
->>>>>>> 5b92dc4f
+};