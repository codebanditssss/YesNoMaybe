"use client"

import { useState } from 'react';
import { useAuth } from '@/contexts/AuthContext';
import { 
  Home,
  BarChart3,
  Users,
  Settings,
  LogOut,
  Menu,
  X,
  Target,
  Activity,
  Clock,
  ChevronLeft,
  ChevronRight
} from 'lucide-react';
import Link from 'next/link';
import { useRouter } from 'next/navigation';
<<<<<<< HEAD
import { ClientRedirectManager } from '@/lib/redirect-manager';
=======
import NotificationModal from '@/components/ui/NotificationModal';
import { useNotifications } from '@/hooks/useNotifications';
import ProfileDropdown from '@/components/dashboard/ProfileDropdown';
>>>>>>> 705f13f2

export default function DashboardLayout({ children }: { children: React.ReactNode }) {
  const { user, signOut } = useAuth();
  const [sidebarOpen, setSidebarOpen] = useState(false);
  const [sidebarCollapsed, setSidebarCollapsed] = useState(false);
  const router = useRouter();

  const navigation = [
    { name: 'Dashboard', href: '/dashboard', icon: Home },
    { name: 'Markets', href: '/Markets', icon: BarChart3 },
    { name: 'Portfolio', href: '/Portfolio', icon: Target },
    { name: 'Market Depth', href: '/MarketDepth', icon: Activity },
    { name: 'Trade History', href: '/TradeHistory', icon: Clock },
    { name: 'Leaderboard', href: '/Leaderboard', icon: Users },
    { name: 'Settings', href: '/Settings', icon: Settings },
  ];

  const handleSignOut = async () => {
    try {
      await signOut();
<<<<<<< HEAD
      ClientRedirectManager.redirect(
        router, 
        '/', 
        'User signed out successfully'
      );
=======
      router.push("/");
>>>>>>> 705f13f2
    } catch (error) {
      console.error('Error signing out:', error);
    }
  };

  return (
    <div className="h-screen flex bg-gray-50">
      {/* Sidebar for desktop */}
      <div
        className={`
          hidden
          lg:static lg:block
          bg-white border-r border-gray-200 shadow-none
          ${sidebarCollapsed ? 'w-16' : 'w-72'}
          relative
        `}
      >
        {/* Sidebar Header */}
        <div className={`flex items-center justify-between h-20 border-b border-gray-200 ${sidebarCollapsed ? 'px-2' : 'px-6'}`}>
          <div className={`flex items-center transition-all duration-300 ${sidebarCollapsed ? 'justify-center w-full' : 'space-x-3'}`}>
            <div className="w-10 h-10 bg-gray-900 rounded-lg flex items-center justify-center flex-shrink-0">
              <span className="text-white font-bold text-lg">Y</span>
            </div>
            {!sidebarCollapsed && (
              <div className="transition-opacity duration-300">
                <h1 className="text-xl font-bold text-gray-900">
                  YesNoMaybe
                </h1>
                <p className="text-xs text-gray-500 font-medium">Trading Platform</p>
              </div>
            )}
          </div>
          {!sidebarCollapsed && (
            <div className="flex items-center space-x-2">
              <button
                onClick={() => setSidebarCollapsed(!sidebarCollapsed)}
                className="hidden lg:flex p-2 rounded-lg hover:bg-gray-100 transition-colors"
              >
                <ChevronLeft className="h-4 w-4 text-gray-600" />
              </button>
              <button
                onClick={() => setSidebarOpen(false)}
                className="lg:hidden p-2 rounded-lg hover:bg-gray-100 transition-colors"
              >
                <X className="h-5 w-5 text-gray-500" />
              </button>
            </div>
          )}
        </div>

        {/* Navigation */}
        <nav className={`flex-1 py-6 space-y-1 overflow-y-auto ${sidebarCollapsed ? 'px-2' : 'px-4'}`}>
          {!sidebarCollapsed && (
            <div className="mb-6">
              <p className="px-3 text-xs font-bold text-gray-500 uppercase tracking-wider">
                Main Menu
              </p>
            </div>
          )}
          {navigation.map((item, index) => {
            const Icon = item.icon;
            const isSettings = item.name === 'Settings';
            return (
              <div key={item.name}>
                {isSettings && !sidebarCollapsed && (
                  <div className="my-6 px-3">
                    <div className="border-t border-gray-200"></div>
                  </div>
                )}
                <Link
                  href={item.href}
                  className={`group flex items-center rounded-lg transition-all duration-200 w-full text-left relative ${
                    sidebarCollapsed ? 'px-2 py-3 justify-center mx-1' : 'px-4 py-3.5'
                  } text-gray-700 hover:bg-gray-100 hover:text-gray-900`}
                  title={sidebarCollapsed ? item.name : undefined}
                >
                  <Icon className={`h-5 w-5 flex-shrink-0 ${
                    sidebarCollapsed ? 'mx-auto' : 'mr-4'
                  } text-gray-500 group-hover:text-gray-700`} />
                  {!sidebarCollapsed && (
                    <span className="text-sm font-semibold">{item.name}</span>
                  )}
                </Link>
              </div>
            );
          })}
        </nav>

        {/* Sidebar Footer */}
        <div className={`border-t border-gray-200 ${sidebarCollapsed ? 'p-2' : 'p-4'}`}>
          {/* Toggle button for collapsed state */}
          {sidebarCollapsed && (
            <button
              onClick={() => setSidebarCollapsed(!sidebarCollapsed)}
              className="hidden lg:flex w-full items-center justify-center rounded-lg transition-all duration-200 text-gray-700 hover:bg-gray-100 hover:text-gray-900 px-2 py-3 mb-2 mx-1"
              title="Expand Sidebar"
            >
              <ChevronRight className="h-5 w-5 text-gray-500 group-hover:text-gray-700" />
            </button>
          )}
          
          <button
            onClick={handleSignOut}
            className={`group flex items-center rounded-lg transition-all duration-200 w-full text-left text-gray-700 hover:bg-gray-100 hover:text-gray-900 ${
              sidebarCollapsed ? 'px-2 py-3 justify-center mx-1' : 'px-4 py-3.5'
            }`}
            title={sidebarCollapsed ? 'Sign Out' : undefined}
          >
            <LogOut className={`h-5 w-5 flex-shrink-0 text-gray-500 group-hover:text-gray-700 ${
              sidebarCollapsed ? 'mx-auto' : 'mr-4'
            }`} />
            {!sidebarCollapsed && <span className="text-sm font-semibold">Sign Out</span>}
          </button>
        </div>
      </div>

      {/* Sidebar for mobile */}
      {sidebarOpen && (
        <>
          <div className="fixed inset-0 z-40 bg-black bg-opacity-25 lg:hidden" onClick={() => setSidebarOpen(false)} />
          <div
            className={`
              fixed inset-y-0 left-0 z-50
              bg-white border-r border-gray-200 shadow-lg
              transition-all duration-300 ease-in-out
              w-72
              lg:hidden
            `}
          >
            {/* Sidebar Header */}
            <div className={`flex items-center justify-between h-20 border-b border-gray-200 ${sidebarCollapsed ? 'px-2' : 'px-6'}`}>
              <div className={`flex items-center transition-all duration-300 ${sidebarCollapsed ? 'justify-center w-full' : 'space-x-3'}`}>
                <div className="w-10 h-10 bg-gray-900 rounded-lg flex items-center justify-center flex-shrink-0">
                  <span className="text-white font-bold text-lg">Y</span>
                </div>
                {!sidebarCollapsed && (
                  <div className="transition-opacity duration-300">
                    <h1 className="text-xl font-bold text-gray-900">
                      YesNoMaybe
                    </h1>
                    <p className="text-xs text-gray-500 font-medium">Trading Platform</p>
                  </div>
                )}
              </div>
              {!sidebarCollapsed && (
                <div className="flex items-center space-x-2">
                  <button
                    onClick={() => setSidebarCollapsed(!sidebarCollapsed)}
                    className="hidden lg:flex p-2 rounded-lg hover:bg-gray-100 transition-colors"
                  >
                    <ChevronLeft className="h-4 w-4 text-gray-600" />
                  </button>
                  <button
                    onClick={() => setSidebarOpen(false)}
                    className="lg:hidden p-2 rounded-lg hover:bg-gray-100 transition-colors"
                  >
                    <X className="h-5 w-5 text-gray-500" />
                  </button>
                </div>
              )}
            </div>

            {/* Navigation */}
            <nav className={`flex-1 py-6 space-y-1 overflow-y-auto ${sidebarCollapsed ? 'px-2' : 'px-4'}`}>
              {!sidebarCollapsed && (
                <div className="mb-6">
                  <p className="px-3 text-xs font-bold text-gray-500 uppercase tracking-wider">
                    Main Menu
                  </p>
                </div>
              )}
              {navigation.map((item, index) => {
                const Icon = item.icon;
                const isSettings = item.name === 'Settings';
                return (
                  <div key={item.name}>
                    {isSettings && !sidebarCollapsed && (
                      <div className="my-6 px-3">
                        <div className="border-t border-gray-200"></div>
                      </div>
                    )}
                    <Link
                      href={item.href}
                      className={`group flex items-center rounded-lg transition-all duration-200 w-full text-left relative ${
                        sidebarCollapsed ? 'px-2 py-3 justify-center mx-1' : 'px-4 py-3.5'
                      } text-gray-700 hover:bg-gray-100 hover:text-gray-900`}
                      title={sidebarCollapsed ? item.name : undefined}
                    >
                      <Icon className={`h-5 w-5 flex-shrink-0 ${
                        sidebarCollapsed ? 'mx-auto' : 'mr-4'
                      } text-gray-500 group-hover:text-gray-700`} />
                      {!sidebarCollapsed && (
                        <span className="text-sm font-semibold">{item.name}</span>
                      )}
                    </Link>
                  </div>
                );
              })}
            </nav>

            {/* Sidebar Footer */}
            <div className={`border-t border-gray-200 ${sidebarCollapsed ? 'p-2' : 'p-4'}`}>
              {/* Toggle button for collapsed state */}
              {sidebarCollapsed && (
                <button
                  onClick={() => setSidebarCollapsed(!sidebarCollapsed)}
                  className="hidden lg:flex w-full items-center justify-center rounded-lg transition-all duration-200 text-gray-700 hover:bg-gray-100 hover:text-gray-900 px-2 py-3 mb-2 mx-1"
                  title="Expand Sidebar"
                >
                  <ChevronRight className="h-5 w-5 text-gray-500 group-hover:text-gray-700" />
                </button>
              )}
              
              <button
                onClick={handleSignOut}
                className={`group flex items-center rounded-lg transition-all duration-200 w-full text-left text-gray-700 hover:bg-gray-100 hover:text-gray-900 ${
                  sidebarCollapsed ? 'px-2 py-3 justify-center mx-1' : 'px-4 py-3.5'
                }`}
                title={sidebarCollapsed ? 'Sign Out' : undefined}
              >
                <LogOut className={`h-5 w-5 flex-shrink-0 text-gray-500 group-hover:text-gray-700 ${
                  sidebarCollapsed ? 'mx-auto' : 'mr-4'
                }`} />
                {!sidebarCollapsed && <span className="text-sm font-semibold">Sign Out</span>}
              </button>
            </div>
          </div>
        </>
      )}

      {/* Main content area */}
      <div className="flex-1 flex flex-col min-w-0">
        {/* Top header bar */}
        <header className="bg-white border-b border-gray-200 px-6 py-5 shadow-sm h-20">
          <div className="flex items-center justify-between">
            <div className="flex items-center">
              <button
                onClick={() => setSidebarOpen(true)}
                className="lg:hidden p-2.5 rounded-lg hover:bg-gray-100 transition-colors"
              >
                <Menu className="h-5 w-5 text-gray-700" />
              </button>
            </div>

            <div className="flex items-center space-x-4">
              {/* User Profile */}
              <ProfileDropdown  user={user} handleSignOut={handleSignOut}/>
              {/* <div className="flex items-center space-x-3">
                <div className="relative">
                  <div className="w-10 h-10 bg-gray-900 rounded-full flex items-center justify-center">
                    <span className="text-white font-bold text-sm">
                      {user?.email?.charAt(0).toUpperCase() || 'K'}
                    </span>
                  </div>
                  <div className="absolute -bottom-0.5 -right-0.5 w-3.5 h-3.5 bg-green-500 rounded-full border-2 border-white flex items-center justify-center">
                    <div className="w-1 h-1 bg-white rounded-full"></div>
                  </div>
                </div>
                <div className="hidden md:block">
                  <p className="text-sm font-bold text-gray-900">
                    {user?.email?.split('@')[0] || 'example@example.com'}
                  </p>
                  <p className="text-xs text-gray-600">
                    {user?.email || 'example@example.com'}
                  </p>
                </div>
              </div> */}


            </div>
          </div>
        </header>

        {/* Main content */}
        <main className="flex-1 overflow-auto">
          {children}
        </main>
      </div>
    </div>
  );
} <|MERGE_RESOLUTION|>--- conflicted
+++ resolved
@@ -18,13 +18,8 @@
 } from 'lucide-react';
 import Link from 'next/link';
 import { useRouter } from 'next/navigation';
-<<<<<<< HEAD
 import { ClientRedirectManager } from '@/lib/redirect-manager';
-=======
-import NotificationModal from '@/components/ui/NotificationModal';
-import { useNotifications } from '@/hooks/useNotifications';
 import ProfileDropdown from '@/components/dashboard/ProfileDropdown';
->>>>>>> 705f13f2
 
 export default function DashboardLayout({ children }: { children: React.ReactNode }) {
   const { user, signOut } = useAuth();
@@ -45,15 +40,11 @@
   const handleSignOut = async () => {
     try {
       await signOut();
-<<<<<<< HEAD
       ClientRedirectManager.redirect(
         router, 
         '/', 
         'User signed out successfully'
       );
-=======
-      router.push("/");
->>>>>>> 705f13f2
     } catch (error) {
       console.error('Error signing out:', error);
     }
@@ -175,160 +166,94 @@
         <>
           <div className="fixed inset-0 z-40 bg-black bg-opacity-25 lg:hidden" onClick={() => setSidebarOpen(false)} />
           <div
-            className={`
+            className="
               fixed inset-y-0 left-0 z-50
               bg-white border-r border-gray-200 shadow-lg
               transition-all duration-300 ease-in-out
               w-72
               lg:hidden
-            `}
+            "
           >
-            {/* Sidebar Header */}
-            <div className={`flex items-center justify-between h-20 border-b border-gray-200 ${sidebarCollapsed ? 'px-2' : 'px-6'}`}>
-              <div className={`flex items-center transition-all duration-300 ${sidebarCollapsed ? 'justify-center w-full' : 'space-x-3'}`}>
+            {/* Mobile Sidebar Header */}
+            <div className="flex items-center justify-between h-20 border-b border-gray-200 px-6">
+              <div className="flex items-center space-x-3">
                 <div className="w-10 h-10 bg-gray-900 rounded-lg flex items-center justify-center flex-shrink-0">
                   <span className="text-white font-bold text-lg">Y</span>
                 </div>
-                {!sidebarCollapsed && (
-                  <div className="transition-opacity duration-300">
-                    <h1 className="text-xl font-bold text-gray-900">
-                      YesNoMaybe
-                    </h1>
-                    <p className="text-xs text-gray-500 font-medium">Trading Platform</p>
-                  </div>
-                )}
-              </div>
-              {!sidebarCollapsed && (
-                <div className="flex items-center space-x-2">
-                  <button
-                    onClick={() => setSidebarCollapsed(!sidebarCollapsed)}
-                    className="hidden lg:flex p-2 rounded-lg hover:bg-gray-100 transition-colors"
-                  >
-                    <ChevronLeft className="h-4 w-4 text-gray-600" />
-                  </button>
-                  <button
-                    onClick={() => setSidebarOpen(false)}
-                    className="lg:hidden p-2 rounded-lg hover:bg-gray-100 transition-colors"
-                  >
-                    <X className="h-5 w-5 text-gray-500" />
-                  </button>
+                <div>
+                  <h1 className="text-xl font-bold text-gray-900">YesNoMaybe</h1>
+                  <p className="text-xs text-gray-500 font-medium">Trading Platform</p>
                 </div>
-              )}
-            </div>
-
-            {/* Navigation */}
-            <nav className={`flex-1 py-6 space-y-1 overflow-y-auto ${sidebarCollapsed ? 'px-2' : 'px-4'}`}>
-              {!sidebarCollapsed && (
-                <div className="mb-6">
-                  <p className="px-3 text-xs font-bold text-gray-500 uppercase tracking-wider">
-                    Main Menu
-                  </p>
-                </div>
-              )}
-              {navigation.map((item, index) => {
+              </div>
+              <button
+                onClick={() => setSidebarOpen(false)}
+                className="p-2 rounded-lg hover:bg-gray-100 transition-colors"
+              >
+                <X className="h-5 w-5 text-gray-500" />
+              </button>
+            </div>
+
+            {/* Mobile Navigation */}
+            <nav className="flex-1 py-6 px-4 space-y-1 overflow-y-auto">
+              <div className="mb-6">
+                <p className="px-3 text-xs font-bold text-gray-500 uppercase tracking-wider">
+                  Main Menu
+                </p>
+              </div>
+              {navigation.map((item) => {
                 const Icon = item.icon;
                 const isSettings = item.name === 'Settings';
                 return (
                   <div key={item.name}>
-                    {isSettings && !sidebarCollapsed && (
+                    {isSettings && (
                       <div className="my-6 px-3">
                         <div className="border-t border-gray-200"></div>
                       </div>
                     )}
                     <Link
                       href={item.href}
-                      className={`group flex items-center rounded-lg transition-all duration-200 w-full text-left relative ${
-                        sidebarCollapsed ? 'px-2 py-3 justify-center mx-1' : 'px-4 py-3.5'
-                      } text-gray-700 hover:bg-gray-100 hover:text-gray-900`}
-                      title={sidebarCollapsed ? item.name : undefined}
+                      className="group flex items-center px-4 py-3.5 rounded-lg transition-all duration-200 w-full text-left text-gray-700 hover:bg-gray-100 hover:text-gray-900"
+                      onClick={() => setSidebarOpen(false)}
                     >
-                      <Icon className={`h-5 w-5 flex-shrink-0 ${
-                        sidebarCollapsed ? 'mx-auto' : 'mr-4'
-                      } text-gray-500 group-hover:text-gray-700`} />
-                      {!sidebarCollapsed && (
-                        <span className="text-sm font-semibold">{item.name}</span>
-                      )}
+                      <Icon className="h-5 w-5 flex-shrink-0 mr-4 text-gray-500 group-hover:text-gray-700" />
+                      <span className="text-sm font-semibold">{item.name}</span>
                     </Link>
                   </div>
                 );
               })}
             </nav>
 
-            {/* Sidebar Footer */}
-            <div className={`border-t border-gray-200 ${sidebarCollapsed ? 'p-2' : 'p-4'}`}>
-              {/* Toggle button for collapsed state */}
-              {sidebarCollapsed && (
-                <button
-                  onClick={() => setSidebarCollapsed(!sidebarCollapsed)}
-                  className="hidden lg:flex w-full items-center justify-center rounded-lg transition-all duration-200 text-gray-700 hover:bg-gray-100 hover:text-gray-900 px-2 py-3 mb-2 mx-1"
-                  title="Expand Sidebar"
-                >
-                  <ChevronRight className="h-5 w-5 text-gray-500 group-hover:text-gray-700" />
-                </button>
-              )}
-              
+            {/* Mobile Sidebar Footer */}
+            <div className="border-t border-gray-200 p-4">
               <button
                 onClick={handleSignOut}
-                className={`group flex items-center rounded-lg transition-all duration-200 w-full text-left text-gray-700 hover:bg-gray-100 hover:text-gray-900 ${
-                  sidebarCollapsed ? 'px-2 py-3 justify-center mx-1' : 'px-4 py-3.5'
-                }`}
-                title={sidebarCollapsed ? 'Sign Out' : undefined}
-              >
-                <LogOut className={`h-5 w-5 flex-shrink-0 text-gray-500 group-hover:text-gray-700 ${
-                  sidebarCollapsed ? 'mx-auto' : 'mr-4'
-                }`} />
-                {!sidebarCollapsed && <span className="text-sm font-semibold">Sign Out</span>}
+                className="group flex items-center px-4 py-3.5 rounded-lg transition-all duration-200 w-full text-left text-gray-700 hover:bg-gray-100 hover:text-gray-900"
+              >
+                <LogOut className="h-5 w-5 flex-shrink-0 mr-4 text-gray-500 group-hover:text-gray-700" />
+                <span className="text-sm font-semibold">Sign Out</span>
               </button>
             </div>
           </div>
         </>
       )}
 
-      {/* Main content area */}
-      <div className="flex-1 flex flex-col min-w-0">
-        {/* Top header bar */}
-        <header className="bg-white border-b border-gray-200 px-6 py-5 shadow-sm h-20">
-          <div className="flex items-center justify-between">
-            <div className="flex items-center">
-              <button
-                onClick={() => setSidebarOpen(true)}
-                className="lg:hidden p-2.5 rounded-lg hover:bg-gray-100 transition-colors"
-              >
-                <Menu className="h-5 w-5 text-gray-700" />
-              </button>
-            </div>
-
-            <div className="flex items-center space-x-4">
-              {/* User Profile */}
-              <ProfileDropdown  user={user} handleSignOut={handleSignOut}/>
-              {/* <div className="flex items-center space-x-3">
-                <div className="relative">
-                  <div className="w-10 h-10 bg-gray-900 rounded-full flex items-center justify-center">
-                    <span className="text-white font-bold text-sm">
-                      {user?.email?.charAt(0).toUpperCase() || 'K'}
-                    </span>
-                  </div>
-                  <div className="absolute -bottom-0.5 -right-0.5 w-3.5 h-3.5 bg-green-500 rounded-full border-2 border-white flex items-center justify-center">
-                    <div className="w-1 h-1 bg-white rounded-full"></div>
-                  </div>
-                </div>
-                <div className="hidden md:block">
-                  <p className="text-sm font-bold text-gray-900">
-                    {user?.email?.split('@')[0] || 'example@example.com'}
-                  </p>
-                  <p className="text-xs text-gray-600">
-                    {user?.email || 'example@example.com'}
-                  </p>
-                </div>
-              </div> */}
-
-
-            </div>
+      {/* Main Content */}
+      <div className="flex-1 flex flex-col min-w-0 overflow-hidden">
+        {/* Header */}
+        <div className="flex items-center justify-between h-20 px-6 border-b border-gray-200 bg-white">
+          <button
+            onClick={() => setSidebarOpen(true)}
+            className="lg:hidden p-2 rounded-lg hover:bg-gray-100 transition-colors"
+          >
+            <Menu className="h-5 w-5 text-gray-500" />
+          </button>
+          <div className="flex-1 flex justify-end">
+            <ProfileDropdown user={user} handleSignOut={handleSignOut} />
           </div>
-        </header>
-
-        {/* Main content */}
-        <main className="flex-1 overflow-auto">
+        </div>
+
+        {/* Page Content */}
+        <main className="flex-1 overflow-y-auto">
           {children}
         </main>
       </div>
