--- conflicted
+++ resolved
@@ -2,12 +2,7 @@
 
 import React, { useState, useEffect } from 'react';
 import { useAuth } from '@/contexts/AuthContext';
-<<<<<<< HEAD
 import { useRouter, usePathname } from 'next/navigation';
-=======
-import { useRouter } from 'next/navigation';
-import { usePathname } from 'next/navigation';
->>>>>>> b4b10a5d
 import { Sidebar, SidebarBody, SidebarLink } from '@/components/ui/sidebar';
 import { ClientRedirectManager } from '@/lib/redirect-manager';
 import { 
@@ -37,7 +32,6 @@
   const [open, setOpen] = useState(false);
   const router = useRouter();
   const pathname = usePathname();
-<<<<<<< HEAD
 
   // Sync internal open state with parent's isOpen prop
   useEffect(() => {
@@ -60,8 +54,6 @@
       handleClose();
     }
   };
-=======
->>>>>>> b4b10a5d
 
   // Check if user has admin role
   const isAdmin = user?.user_metadata?.role === 'admin';
@@ -120,11 +112,7 @@
           <SidebarLink
             link={{
               label: open ? 'YesNoMaybe' : '',
-<<<<<<< HEAD
-              href: '/',
-=======
               href: '/dashboard',
->>>>>>> b4b10a5d
               icon: (
                 <div className="h-6 w-6 shrink-0 rounded-tl-lg rounded-tr-sm rounded-br-lg rounded-bl-sm bg-black dark:bg-white" />
               ),
@@ -134,7 +122,7 @@
             }}
             variant="brand"
             className="mb-2"
-            active={pathname === '#'}
+            active={pathname === '/dashboard'}
           />
           
           <div className="mt-6 flex flex-col gap-1">
@@ -153,15 +141,11 @@
                   />
                 )}
                 {adminLinks.map((link, idx) => (
-<<<<<<< HEAD
                   <SidebarLink 
                     key={idx} 
                     link={link}
-                    className={pathname === link.href ? 'bg-neutral-100 dark:bg-neutral-800/50' : ''}
+                    active={pathname === link.href}
                   />
-=======
-                  <SidebarLink key={idx} link={link} active={pathname === link.href} />
->>>>>>> b4b10a5d
                 ))}
               </>
             ) : (
@@ -178,15 +162,11 @@
                   />
                 )}
                 {regularLinks.map((link, idx) => (
-<<<<<<< HEAD
                   <SidebarLink 
                     key={idx} 
                     link={link}
-                    className={pathname === link.href ? 'bg-neutral-100 dark:bg-neutral-800/50' : ''}
+                    active={pathname === link.href}
                   />
-=======
-                  <SidebarLink key={idx} link={link} active={pathname === link.href} />
->>>>>>> b4b10a5d
                 ))}
               </>
             )}
@@ -197,14 +177,10 @@
                 <div className="border-t border-neutral-200 dark:border-neutral-800"></div>
               </div>
             )}
-<<<<<<< HEAD
             <SidebarLink 
               link={settingsLink}
-              className={pathname === '/Settings' ? 'bg-neutral-100 dark:bg-neutral-800/50' : ''}
+              active={pathname === settingsLink.href}
             />
-=======
-            <SidebarLink link={settingsLink} active={pathname === settingsLink.href} />
->>>>>>> b4b10a5d
           </div>
         </div>
       </SidebarBody>
